package main

import "bytes"
import "encoding/hex"
import "encoding/json"
import "flag"
import "fmt"
import "io/ioutil"
import "net"
import "os"
import "os/signal"
import "syscall"
import "time"
import "regexp"

import _ "net/http/pprof"
import "net/http"
import "log"
import "runtime"

import "golang.org/x/net/ipv6"

import . "yggdrasil"

import "github.com/kardianos/minwinsvc"

/**
* This is a very crude wrapper around src/yggdrasil
* It can generate a new config (--genconf)
* It can read a config from stdin (--useconf)
* It can run with an automatic config (--autoconf)
 */

type nodeConfig struct {
	Listen      string
	AdminListen string
	Peers       []string
	BoxPub      string
	BoxPriv     string
	SigPub      string
	SigPriv     string
	Multicast   bool
	LinkLocal   string
	IfName      string
	IfTAPMode   bool
	IfMTU       int
}

type node struct {
	core Core
	sock *ipv6.PacketConn
}

func (n *node) init(cfg *nodeConfig, logger *log.Logger) {
	boxPub, err := hex.DecodeString(cfg.BoxPub)
	if err != nil {
		panic(err)
	}
	boxPriv, err := hex.DecodeString(cfg.BoxPriv)
	if err != nil {
		panic(err)
	}
	sigPub, err := hex.DecodeString(cfg.SigPub)
	if err != nil {
		panic(err)
	}
	sigPriv, err := hex.DecodeString(cfg.SigPriv)
	if err != nil {
		panic(err)
	}
	n.core.DEBUG_init(boxPub, boxPriv, sigPub, sigPriv)
	n.core.DEBUG_setLogger(logger)
	ifceExpr, err := regexp.Compile(cfg.LinkLocal)
	if err != nil {
		panic(err)
	}
	n.core.DEBUG_setIfceExpr(ifceExpr)
	logger.Println("Starting interface...")
	n.core.DEBUG_setupAndStartGlobalTCPInterface(cfg.Listen) // Listen for peers on TCP
	n.core.DEBUG_setupAndStartGlobalUDPInterface(cfg.Listen) // Also listen on UDP, TODO allow separate configuration for ip/port to listen on each of these
	logger.Println("Started interface")
	logger.Println("Starting admin socket...")
	n.core.DEBUG_setupAndStartAdminInterface(cfg.AdminListen)
	logger.Println("Started admin socket")
	go func() {
		if len(cfg.Peers) == 0 {
			return
		}
		for {
			for _, p := range cfg.Peers {
				switch {
				case len(p) >= 4 && p[:4] == "udp:":
					n.core.DEBUG_maybeSendUDPKeys(p[4:])
				case len(p) >= 4 && p[:4] == "tcp:":
					n.core.DEBUG_addTCPConn(p[4:])
				default:
					n.core.DEBUG_addTCPConn(p)
				}
				time.Sleep(time.Second)
			}
			time.Sleep(time.Minute)
		}
	}()
}

func generateConfig() *nodeConfig {
	core := Core{}
	bpub, bpriv := core.DEBUG_newBoxKeys()
	spub, spriv := core.DEBUG_newSigKeys()
	cfg := nodeConfig{}
	cfg.Listen = "[::]:0"
	cfg.AdminListen = "[::1]:9001"
	cfg.BoxPub = hex.EncodeToString(bpub[:])
	cfg.BoxPriv = hex.EncodeToString(bpriv[:])
	cfg.SigPub = hex.EncodeToString(spub[:])
	cfg.SigPriv = hex.EncodeToString(spriv[:])
	cfg.Peers = []string{}
	cfg.Multicast = true
	cfg.LinkLocal = ""
<<<<<<< HEAD
	cfg.IfName = core.DEBUG_GetTUNDefaultIfName()
	cfg.IfMTU = core.DEBUG_GetTUNDefaultIfMTU()
	cfg.IfTAPMode = core.DEBUG_GetTUNDefaultIfTAPMode()
=======
	cfg.IfName = "auto"
	cfg.IfMTU = 65535
	if runtime.GOOS == "windows" {
		cfg.IfTAPMode = true
	} else {
		cfg.IfTAPMode = false
	}
>>>>>>> ddc4773b
	return &cfg
}

func doGenconf() string {
	cfg := generateConfig()
	bs, err := json.MarshalIndent(cfg, "", "  ")
	if err != nil {
		panic(err)
	}
	return string(bs)
}

var multicastAddr = "[ff02::114]:9001"

func (n *node) listen() {
	groupAddr, err := net.ResolveUDPAddr("udp6", multicastAddr)
	if err != nil {
		panic(err)
	}
	bs := make([]byte, 2048)
	for {
		nBytes, rcm, fromAddr, err := n.sock.ReadFrom(bs)
		if err != nil {
			panic(err)
		}
		//if rcm == nil { continue } // wat
		//fmt.Println("DEBUG:", "packet from:", fromAddr.String())
		if rcm != nil {
			// Windows can't set the flag needed to return a non-nil value here
			// So only make these checks if we get something useful back
			// TODO? Skip them always, I'm not sure if they're really needed...
			if !rcm.Dst.IsLinkLocalMulticast() {
				continue
			}
			if !rcm.Dst.Equal(groupAddr.IP) {
				continue
			}
		}
		anAddr := string(bs[:nBytes])
		addr, err := net.ResolveTCPAddr("tcp6", anAddr)
		if err != nil {
			panic(err)
			continue
		} // Panic for testing, remove later
		from := fromAddr.(*net.UDPAddr)
		//fmt.Println("DEBUG:", "heard:", addr.IP.String(), "from:", from.IP.String())
		if addr.IP.String() != from.IP.String() {
			continue
		}
		addr.Zone = from.Zone
		saddr := addr.String()
		//if _, isIn := n.peers[saddr]; isIn { continue }
		//n.peers[saddr] = struct{}{}
		n.core.DEBUG_addTCPConn(saddr)
		//fmt.Println("DEBUG:", "added multicast peer:", saddr)
	}
}

func (n *node) announce() {
	groupAddr, err := net.ResolveUDPAddr("udp6", multicastAddr)
	if err != nil {
		panic(err)
	}
	var anAddr net.TCPAddr
	myAddr := n.core.DEBUG_getGlobalTCPAddr()
	anAddr.Port = myAddr.Port
	destAddr, err := net.ResolveUDPAddr("udp6", multicastAddr)
	if err != nil {
		panic(err)
	}
	for {
		ifaces, err := net.Interfaces()
		if err != nil {
			panic(err)
		}
		for _, iface := range ifaces {
			n.sock.JoinGroup(&iface, groupAddr)
			//err := n.sock.JoinGroup(&iface, groupAddr)
			//if err != nil { panic(err) }
			addrs, err := iface.Addrs()
			if err != nil {
				panic(err)
			}
			for _, addr := range addrs {
				addrIP, _, _ := net.ParseCIDR(addr.String())
				if addrIP.To4() != nil {
					continue
				} // IPv6 only
				if !addrIP.IsLinkLocalUnicast() {
					continue
				}
				anAddr.IP = addrIP
				anAddr.Zone = iface.Name
				destAddr.Zone = iface.Name
				msg := []byte(anAddr.String())
				n.sock.WriteTo(msg, nil, destAddr)
				break
			}
			time.Sleep(time.Second)
		}
		time.Sleep(time.Second)
	}
}

var pprof = flag.Bool("pprof", false, "Run pprof, see http://localhost:6060/debug/pprof/")
var genconf = flag.Bool("genconf", false, "print a new config to stdout")
var useconf = flag.Bool("useconf", false, "read config from stdin")
var useconffile = flag.String("useconffile", "", "read config from specified file path")
var autoconf = flag.Bool("autoconf", false, "automatic mode (dynamic IP, peer with IPv6 neighbors)")

func main() {
	flag.Parse()
	var cfg *nodeConfig
	switch {
	case *autoconf:
		cfg = generateConfig()
	case *useconffile != "" || *useconf:
		var config []byte
		var err error
		if *useconffile != "" {
			config, err = ioutil.ReadFile(*useconffile)
		} else {
			config, err = ioutil.ReadAll(os.Stdin)
		}
		if err != nil {
			panic(err)
		}
		decoder := json.NewDecoder(bytes.NewReader(config))
		cfg = generateConfig()
		err = decoder.Decode(cfg)
		if err != nil {
			panic(err)
		}
	case *genconf:
		fmt.Println(doGenconf())
	default:
		flag.PrintDefaults()
	}
	if cfg == nil {
		return
	}
	logger := log.New(os.Stdout, "", log.Flags())
	if *pprof {
		runtime.SetBlockProfileRate(1)
		go func() { log.Println(http.ListenAndServe("localhost:6060", nil)) }()
	}
	// Setup
	logger.Println("Initializing...")
	n := node{}
	n.init(cfg, logger)
	if cfg.IfName != "none" {
		logger.Println("Starting TUN/TAP...")
	} else {
		logger.Println("Not starting TUN/TAP")
	}
	//n.core.DEBUG_startTun(cfg.IfName) // 1280, the smallest supported MTU
	n.core.DEBUG_startTunWithMTU(cfg.IfName, cfg.IfTAPMode, cfg.IfMTU) // Largest supported MTU
	defer func() {
		logger.Println("Closing...")
		n.core.DEBUG_stopTun()
	}()
	logger.Println("Started...")
	if cfg.Multicast {
		addr, err := net.ResolveUDPAddr("udp", multicastAddr)
		if err != nil {
			panic(err)
		}
		listenString := fmt.Sprintf("[::]:%v", addr.Port)
		conn, err := net.ListenPacket("udp6", listenString)
		if err != nil {
			panic(err)
		}
		//defer conn.Close() // Let it close on its own when the application exits
		n.sock = ipv6.NewPacketConn(conn)
		if err = n.sock.SetControlMessage(ipv6.FlagDst, true); err != nil {
			// Windows can't set this flag, so we need to handle it in other ways
			//panic(err)
		}
		go n.listen()
		go n.announce()
	}
	// Catch interrupt to exit gracefully
	c := make(chan os.Signal, 1)
	signal.Notify(c, os.Interrupt, syscall.SIGTERM)
	// Create a function to capture the service being stopped on Windows
	winTerminate := func() {
		c <- os.Interrupt
	}
	minwinsvc.SetOnExit(winTerminate)
	// Wait for the terminate/interrupt signal
	<-c
	logger.Println("Stopping...")
}<|MERGE_RESOLUTION|>--- conflicted
+++ resolved
@@ -117,19 +117,9 @@
 	cfg.Peers = []string{}
 	cfg.Multicast = true
 	cfg.LinkLocal = ""
-<<<<<<< HEAD
 	cfg.IfName = core.DEBUG_GetTUNDefaultIfName()
 	cfg.IfMTU = core.DEBUG_GetTUNDefaultIfMTU()
 	cfg.IfTAPMode = core.DEBUG_GetTUNDefaultIfTAPMode()
-=======
-	cfg.IfName = "auto"
-	cfg.IfMTU = 65535
-	if runtime.GOOS == "windows" {
-		cfg.IfTAPMode = true
-	} else {
-		cfg.IfTAPMode = false
-	}
->>>>>>> ddc4773b
 	return &cfg
 }
 
