--- conflicted
+++ resolved
@@ -199,13 +199,8 @@
 		return err
 	}
 
-<<<<<<< HEAD
 	if err := c.link.init(c); err != nil {
-		c.log.Println("Failed to start link interfaces")
-=======
-	if err := c.awdl.init(c); err != nil {
-		c.log.Errorln("Failed to start AWDL interface")
->>>>>>> c5cc2805
+		c.log.Errorln("Failed to start link interfaces")
 		return err
 	}
 
