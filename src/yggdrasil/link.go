--- conflicted
+++ resolved
@@ -51,12 +51,8 @@
 	lname          string
 	links          *links
 	peer           *peer
-<<<<<<< HEAD
+	options        linkOptions
 	msgIO          linkMsgIO
-=======
-	options        linkOptions
-	msgIO          linkInterfaceMsgIO
->>>>>>> 169b8747
 	info           linkInfo
 	incoming       bool
 	force          bool
@@ -72,16 +68,12 @@
 	blocked        bool        // True if we've blocked the peer in the switch
 }
 
-<<<<<<< HEAD
-func (l *links) init(c *Core) error {
-=======
 type linkOptions struct {
 	pinnedCurve25519Keys map[crypto.BoxPubKey]struct{}
 	pinnedEd25519Keys    map[crypto.SigPubKey]struct{}
 }
 
-func (l *link) init(c *Core) error {
->>>>>>> 169b8747
+func (l *links) init(c *Core) error {
 	l.core = c
 	l.mutex.Lock()
 	l.links = make(map[linkInfo]*link)
@@ -164,22 +156,13 @@
 	}
 }
 
-<<<<<<< HEAD
-func (l *links) create(msgIO linkMsgIO, name, linkType, local, remote string, incoming, force bool) (*link, error) {
+func (l *links) create(msgIO linkMsgIO, name, linkType, local, remote string, incoming, force bool, options linkOptions) (*link, error) {
 	// Technically anything unique would work for names, but let's pick something human readable, just for debugging
 	intf := link{
-		lname: name,
-		links: l,
-		msgIO: msgIO,
-=======
-func (l *link) create(msgIO linkInterfaceMsgIO, name, linkType, local, remote string, incoming, force bool, options linkOptions) (*linkInterface, error) {
-	// Technically anything unique would work for names, but let's pick something human readable, just for debugging
-	intf := linkInterface{
-		name:    name,
-		link:    l,
+		lname:   name,
+		links:   l,
 		options: options,
 		msgIO:   msgIO,
->>>>>>> 169b8747
 		info: linkInfo{
 			linkType: linkType,
 			local:    local,
@@ -247,13 +230,13 @@
 	// check - in future versions we really should check a signature or something like that.
 	if pinned := intf.options.pinnedCurve25519Keys; pinned != nil {
 		if _, allowed := pinned[meta.box]; !allowed {
-			intf.link.core.log.Errorf("Failed to connect to node: %q sent curve25519 key that does not match pinned keys", intf.name)
+			intf.links.core.log.Errorf("Failed to connect to node: %q sent curve25519 key that does not match pinned keys", intf.name)
 			return fmt.Errorf("failed to connect: host sent curve25519 key that does not match pinned keys")
 		}
 	}
 	if pinned := intf.options.pinnedEd25519Keys; pinned != nil {
 		if _, allowed := pinned[meta.sig]; !allowed {
-			intf.link.core.log.Errorf("Failed to connect to node: %q sent ed25519 key that does not match pinned keys", intf.name)
+			intf.links.core.log.Errorf("Failed to connect to node: %q sent ed25519 key that does not match pinned keys", intf.name)
 			return fmt.Errorf("failed to connect: host sent ed25519 key that does not match pinned keys")
 		}
 	}
